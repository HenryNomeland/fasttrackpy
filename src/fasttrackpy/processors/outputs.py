--- conflicted
+++ resolved
@@ -2,7 +2,6 @@
 import polars as pl
 from aligned_textgrid import SequenceInterval
 from pathlib import Path
-<<<<<<< HEAD
 import matplotlib.pyplot as mp
 
 ptolmap = {"F1" :"#4477AA", 
@@ -13,9 +12,7 @@
            "F3_s": "#228833",
            "F4": "#CCBB44",
            "F4_s": "#CCBB44"}
-=======
 import logging
->>>>>>> 8acfd0ff
 
 def add_metadata(self, out_df):
     if self.file_name:
